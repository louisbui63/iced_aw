//! Use a time picker as an input element for picking times.
//!
//! *This API requires the following crate features to be activated: `time_picker`*

use crate::{
    core::clock::{
        NearestRadius, HOUR_RADIUS_PERCENTAGE, HOUR_RADIUS_PERCENTAGE_NO_SECONDS,
        MINUTE_RADIUS_PERCENTAGE, MINUTE_RADIUS_PERCENTAGE_NO_SECONDS, PERIOD_PERCENTAGE,
        SECOND_RADIUS_PERCENTAGE,
    },
    core::{clock, overlay::Position, time::Period},
    graphics::icons::{
        bootstrap::{icon_to_string, BootstrapIcon},
        BOOTSTRAP_FONT,
    },
    style::style_state::StyleState,
    time_picker::{self, Time},
};

use chrono::{Duration, Local, NaiveTime, Timelike};
use iced_widget::{
    button,
    canvas::{self, LineCap, Path, Stroke, Style, Text},
    container,
    core::{
        self,
        alignment::{Horizontal, Vertical},
        event, keyboard,
        layout::{Limits, Node},
        mouse::{self, Cursor},
        overlay, renderer,
        text::Renderer as _,
        touch,
        widget::tree::Tree,
        Alignment, Clipboard, Color, Element, Event, Layout, Length, Overlay, Padding, Point,
        Rectangle, Renderer as _, Shell, Size, Vector, Widget,
    },
    graphics::geometry::Renderer as _,
    renderer::Renderer,
    text, Button, Column, Container, Row,
};
use std::collections::HashMap;

pub use crate::style::time_picker::{Appearance, StyleSheet};

/// The padding around the elements.
const PADDING: f32 = 10.0;
/// The spacing between the elements.
const SPACING: f32 = 15.0;
/// The spacing between the buttons.
const BUTTON_SPACING: f32 = 5.0;
/// The percentage size of the numbers.
const NUMBER_SIZE_PERCENTAGE: f32 = 0.15;
/// The percentage size of the period.
const PERIOD_SIZE_PERCENTAGE: f32 = 0.2;

/// The overlay of the [`TimePicker`](crate::native::TimePicker).
#[allow(missing_debug_implementations)]
pub struct TimePickerOverlay<'a, Message, Theme>
where
    Message: Clone,
    Theme: StyleSheet + button::StyleSheet,
{
    /// The state of the [`TimePickerOverlay`].
    state: &'a mut State,
    /// The cancel button of the [`TimePickerOverlay`].
    cancel_button: Button<'a, Message, Renderer<Theme>>,
    /// The submit button of the [`TimePickerOverlay`].
    submit_button: Button<'a, Message, Renderer<Theme>>,
    /// The function that produces a message when the submit button of the [`TimePickerOverlay`] is pressed.
    on_submit: &'a dyn Fn(Time) -> Message,
    /// The position of the [`TimePickerOverlay`].
    position: Point,
    /// The style of the [`TimePickerOverlay`].
    style: <Theme as StyleSheet>::Style,
    /// The reference to the tree holding the state of this overlay.
    tree: &'a mut Tree,
}

impl<'a, Message, Theme> TimePickerOverlay<'a, Message, Theme>
where
    Message: 'static + Clone,
    Theme: 'a + StyleSheet + button::StyleSheet + text::StyleSheet + container::StyleSheet,
{
    /// Creates a new [`TimePickerOverlay`] on the given position.
    pub fn new(
        state: &'a mut time_picker::State,
        on_cancel: Message,
        on_submit: &'a dyn Fn(Time) -> Message,
        position: Point,
        style: <Theme as StyleSheet>::Style,
        tree: &'a mut Tree,
    ) -> Self {
        let time_picker::State { overlay_state } = state;

        TimePickerOverlay {
            state: overlay_state,
            cancel_button: Button::new(
                text::Text::new(icon_to_string(BootstrapIcon::X))
                    .font(BOOTSTRAP_FONT)
                    .horizontal_alignment(Horizontal::Center)
                    .width(Length::Fill),
            )
            .width(Length::Fill)
            .on_press(on_cancel.clone()),
            submit_button: Button::new(
                text::Text::new(icon_to_string(BootstrapIcon::Check))
                    .font(BOOTSTRAP_FONT)
                    .horizontal_alignment(Horizontal::Center)
                    .width(Length::Fill),
            )
            .width(Length::Fill)
            .on_press(on_cancel), // Sending a fake message
            on_submit,
            position,
            style,
            tree,
        }
    }

    /// Turn this [`TimePickerOverlay`] into an overlay [`Element`](overlay::Element).
    #[must_use]
    pub fn overlay(self) -> overlay::Element<'a, Message, Renderer<Theme>> {
        overlay::Element::new(self.position, Box::new(self))
    }

    /// The event handling for the clock.
    #[allow(clippy::too_many_lines)]
    fn on_event_clock(
        &mut self,
        event: &Event,
        layout: Layout<'_>,
        cursor: Cursor,
        _shell: &mut Shell<Message>,
        _renderer: &Renderer<Theme>,
        _clipboard: &mut dyn Clipboard,
    ) -> event::Status {
        if cursor.is_over(layout.bounds()) {
            self.state.clock_cache_needs_clearance = true;
            self.state.clock_cache.clear();
        } else if self.state.clock_cache_needs_clearance {
            self.state.clock_cache.clear();
            self.state.clock_cache_needs_clearance = false;
        }

        let clock_bounds = layout.bounds();
        if cursor.is_over(clock_bounds) {
            let center = clock_bounds.center();
            let radius = clock_bounds.width.min(clock_bounds.height) * 0.5;

            let period_radius = radius * PERIOD_PERCENTAGE;

            let (hour_radius, minute_radius, second_radius) = if self.state.show_seconds {
                (
                    radius * HOUR_RADIUS_PERCENTAGE,
                    radius * MINUTE_RADIUS_PERCENTAGE,
                    radius * SECOND_RADIUS_PERCENTAGE,
                )
            } else {
                (
                    radius * HOUR_RADIUS_PERCENTAGE_NO_SECONDS,
                    radius * MINUTE_RADIUS_PERCENTAGE_NO_SECONDS,
                    f32::MAX,
                )
            };

            let nearest_radius = crate::core::clock::nearest_radius(
                &if self.state.show_seconds {
                    vec![
                        (period_radius, NearestRadius::Period),
                        (hour_radius, NearestRadius::Hour),
                        (minute_radius, NearestRadius::Minute),
                        (second_radius, NearestRadius::Second),
                    ]
                } else {
                    vec![
                        (period_radius, NearestRadius::Period),
                        (hour_radius, NearestRadius::Hour),
                        (minute_radius, NearestRadius::Minute),
                    ]
                },
                cursor.position().unwrap_or_default(),
                center,
            );

            let clock_clicked_status = match event {
                Event::Mouse(mouse::Event::ButtonPressed(mouse::Button::Left))
                | Event::Touch(touch::Event::FingerPressed { .. }) => match nearest_radius {
                    NearestRadius::Period => {
                        let (pm, hour) = self.state.time.hour12();
                        let hour = if hour == 12 {
                            if pm {
                                12
                            } else {
                                0
                            }
                        } else {
                            hour
                        };

                        self.state.time = self
                            .state
                            .time
                            .with_hour(if pm && hour != 12 { hour } else { hour + 12 } % 24)
                            .expect("New time with hour should be valid");
                        event::Status::Captured
                    }
                    NearestRadius::Hour => {
                        self.state.focus = Focus::DigitalHour;
                        self.state.clock_dragged = ClockDragged::Hour;
                        event::Status::Captured
                    }
                    NearestRadius::Minute => {
                        self.state.focus = Focus::DigitalMinute;
                        self.state.clock_dragged = ClockDragged::Minute;
                        event::Status::Captured
                    }
                    NearestRadius::Second => {
                        self.state.focus = Focus::DigitalSecond;
                        self.state.clock_dragged = ClockDragged::Second;
                        event::Status::Captured
                    }
                    NearestRadius::None => event::Status::Ignored,
                },
                Event::Mouse(mouse::Event::ButtonReleased(mouse::Button::Left))
                | Event::Touch(
                    touch::Event::FingerLifted { .. } | touch::Event::FingerLost { .. },
                ) => {
                    self.state.clock_dragged = ClockDragged::None;
                    event::Status::Captured
                }
                _ => event::Status::Ignored,
            };

            let clock_dragged_status = match self.state.clock_dragged {
                ClockDragged::Hour => {
                    let hour_points = crate::core::clock::circle_points(hour_radius, center, 12);
                    let nearest_point = crate::core::clock::nearest_point(
                        &hour_points,
                        cursor.position().unwrap_or_default(),
                    );

                    let (pm, _) = self.state.time.hour12();

                    self.state.time = self
                        .state
                        .time
                        .with_hour((nearest_point as u32 + if pm { 12 } else { 0 }) % 24)
                        .expect("New time with hour should be valid");
                    event::Status::Captured
                }
                ClockDragged::Minute => {
                    let minute_points =
                        crate::core::clock::circle_points(minute_radius, center, 60);
                    let nearest_point = crate::core::clock::nearest_point(
                        &minute_points,
                        cursor.position().unwrap_or_default(),
                    );

                    self.state.time = self
                        .state
                        .time
                        .with_minute(nearest_point as u32)
                        .expect("New time with minute should be valid");
                    event::Status::Captured
                }
                ClockDragged::Second => {
                    let second_points =
                        crate::core::clock::circle_points(second_radius, center, 60);
                    let nearest_point = crate::core::clock::nearest_point(
                        &second_points,
                        cursor.position().unwrap_or_default(),
                    );

                    self.state.time = self
                        .state
                        .time
                        .with_second(nearest_point as u32)
                        .expect("New time with second should be valid");
                    event::Status::Captured
                }
                ClockDragged::None => event::Status::Ignored,
            };

            clock_clicked_status.merge(clock_dragged_status)
        } else {
            match event {
                Event::Mouse(mouse::Event::ButtonReleased(mouse::Button::Left))
                | Event::Touch(
                    touch::Event::FingerLifted { .. } | touch::Event::FingerLost { .. },
                ) => {
                    self.state.clock_dragged = ClockDragged::None;
                    event::Status::Captured
                }
                _ => event::Status::Ignored,
            }
        }
    }

    /// The event handling for the digital clock.
    #[allow(clippy::too_many_lines)]
    fn on_event_digital_clock(
        &mut self,
        event: &Event,
        layout: Layout<'_>,
        cursor: Cursor,
        _shell: &mut Shell<Message>,
        _renderer: &Renderer<Theme>,
        _clipboard: &mut dyn Clipboard,
    ) -> event::Status {
        let mut digital_clock_children = layout.children();

        if !self.state.use_24h {
            // Placeholder
            let _ = digital_clock_children.next();
        }

        let hour_layout = digital_clock_children
            .next()
            .expect("Native: Layout should have a hour layout");
        let mut hour_children = hour_layout.children();

        let hour_up_arrow = hour_children
            .next()
            .expect("Native: Layout should have an up arrow for hours");
        let _ = hour_children.next();
        let hour_down_arrow = hour_children
            .next()
            .expect("Native: Layout should have a down arrow for hours");

        let _ = digital_clock_children.next();

        let minute_layout = digital_clock_children
            .next()
            .expect("Native: Layout should have a minute layout");
        let mut minute_children = minute_layout.children();

        let minute_up_arrow = minute_children
            .next()
            .expect("Native: Layout should have an up arrow for minutes");
        let _ = minute_children.next();
        let minute_down_arrow = minute_children
            .next()
            .expect("Native: Layout should have a down arrow for minutes");

        let calculate_time = |time: &mut NaiveTime,
                              up_arrow: Layout<'_>,
                              down_arrow: Layout<'_>,
                              duration: Duration| {
            if cursor.is_over(up_arrow.bounds()) {
                *time += duration;
                event::Status::Captured
            } else if cursor.is_over(down_arrow.bounds()) {
                *time -= duration;
                event::Status::Captured
            } else {
                event::Status::Ignored
            }
        };

        let digital_clock_status = match event {
            Event::Mouse(mouse::Event::ButtonPressed(mouse::Button::Left))
            | Event::Touch(touch::Event::FingerPressed { .. }) => {
                if cursor.is_over(hour_layout.bounds()) {
                    self.state.focus = Focus::DigitalHour;

                    calculate_time(
                        &mut self.state.time,
                        hour_up_arrow,
                        hour_down_arrow,
                        Duration::hours(1),
                    )
                } else if cursor.is_over(minute_layout.bounds()) {
                    self.state.focus = Focus::DigitalMinute;

                    calculate_time(
                        &mut self.state.time,
                        minute_up_arrow,
                        minute_down_arrow,
                        Duration::minutes(1),
                    )
                } else {
                    event::Status::Ignored
                }
            }
            _ => event::Status::Ignored,
        };

        let second_status = if self.state.show_seconds {
            let _ = digital_clock_children.next();

            let second_layout = digital_clock_children
                .next()
                .expect("Native: Layout should have a second layout");
            let mut second_children = second_layout.children();

            let second_up_arrow = second_children
                .next()
                .expect("Native: Layout should have an up arrow for seconds");
            let _ = second_children.next();
            let second_down_arrow = second_children
                .next()
                .expect("Native: Layout should have a down arrow for seconds");

            match event {
                Event::Mouse(mouse::Event::ButtonPressed(mouse::Button::Left))
                | Event::Touch(touch::Event::FingerPressed { .. }) => {
                    if cursor.is_over(second_layout.bounds()) {
                        self.state.focus = Focus::DigitalSecond;

                        calculate_time(
                            &mut self.state.time,
                            second_up_arrow,
                            second_down_arrow,
                            Duration::seconds(1),
                        )
                    } else {
                        event::Status::Ignored
                    }
                }
                _ => event::Status::Ignored,
            }
        } else {
            event::Status::Ignored
        };

        let digital_clock_status = digital_clock_status.merge(second_status);

        if digital_clock_status == event::Status::Captured {
            self.state.clock_cache.clear();
        }

        digital_clock_status
    }

    /// The event handling for the keyboard input.
    fn on_event_keyboard(
        &mut self,
        event: &Event,
        _layout: Layout<'_>,
        _cursor: Cursor,
        _shell: &mut Shell<Message>,
        _renderer: &Renderer<Theme>,
        _clipboard: &mut dyn Clipboard,
    ) -> event::Status {
        if self.state.focus == Focus::None {
            return event::Status::Ignored;
        }

        if let Event::Keyboard(keyboard::Event::KeyPressed { key_code, .. }) = event {
            let mut status = event::Status::Ignored;

            if matches!(key_code, keyboard::KeyCode::Tab) {
                if self.state.keyboard_modifiers.shift() {
                    self.state.focus = self.state.focus.previous(self.state.show_seconds);
                } else {
                    self.state.focus = self.state.focus.next(self.state.show_seconds);
                }
            } else {
                let mut keyboard_handle =
                    |key_code: &keyboard::KeyCode, time: &mut NaiveTime, duration: Duration| {
                        match key_code {
                            keyboard::KeyCode::Left | keyboard::KeyCode::Down => {
                                *time -= duration;
                                status = event::Status::Captured;
                            }
                            keyboard::KeyCode::Right | keyboard::KeyCode::Up => {
                                *time += duration;
                                status = event::Status::Captured;
                            }
                            _ => {}
                        }
                    };

                match self.state.focus {
                    Focus::DigitalHour => {
                        keyboard_handle(key_code, &mut self.state.time, Duration::hours(1));
                    }
                    Focus::DigitalMinute => {
                        keyboard_handle(key_code, &mut self.state.time, Duration::minutes(1));
                    }
                    Focus::DigitalSecond => {
                        keyboard_handle(key_code, &mut self.state.time, Duration::seconds(1));
                    }
                    _ => {}
                }
            }

            if status == event::Status::Captured {
                self.state.clock_cache.clear();
            }

            status
        } else if let Event::Keyboard(keyboard::Event::ModifiersChanged(modifiers)) = event {
            self.state.keyboard_modifiers = *modifiers;
            event::Status::Ignored
        } else {
            event::Status::Ignored
        }
    }
}

impl<'a, Message, Theme> Overlay<Message, Renderer<Theme>> for TimePickerOverlay<'a, Message, Theme>
where
    Message: 'static + Clone,
    Theme: 'a + StyleSheet + button::StyleSheet + text::StyleSheet + container::StyleSheet,
{
    fn layout(
        &mut self,
        renderer: &Renderer<Theme>,
        bounds: Size,
        position: Point,
        _translation: Vector,
    ) -> Node {
        let limits = Limits::new(Size::ZERO, bounds)
            .pad(Padding::from(PADDING))
            .width(Length::Fill)
            .height(Length::Fill)
            .max_width(300.0)
            .max_height(350.0);

        // Digital Clock
        let digital_clock_limits = limits;
        let mut digital_clock = digital_clock(self, renderer, digital_clock_limits);

        // Pre-Buttons TODO: get rid of it
        let cancel_limits = limits;
        let cancel_button =
            self.cancel_button
                .layout(&mut self.tree.children[0], renderer, &cancel_limits);

        let limits = limits.shrink(Size::new(
            0.0,
            digital_clock.bounds().height + cancel_button.bounds().height + 2.0 * SPACING,
        ));

        // Clock-Canvas
        let mut clock = Row::<(), Renderer<Theme>>::new()
            .width(Length::Fill)
            .height(Length::Fill)
            .layout(self.tree, renderer, &limits);

        clock.move_to(Point::new(
            clock.bounds().x + PADDING,
            clock.bounds().y + PADDING,
        ));

        digital_clock.move_to(Point::new(
            digital_clock.bounds().x + PADDING,
            digital_clock.bounds().y + PADDING + SPACING + clock.bounds().height,
        ));

        // Buttons
        let cancel_limits =
            limits.max_width(((clock.bounds().width / 2.0) - BUTTON_SPACING).max(0.0));

        let mut cancel_button =
            self.cancel_button
                .layout(&mut self.tree.children[0], renderer, &cancel_limits);

        let submit_limits =
            limits.max_width(((clock.bounds().width / 2.0) - BUTTON_SPACING).max(0.0));

        let mut submit_button =
            self.submit_button
                .layout(&mut self.tree.children[1], renderer, &submit_limits);

        cancel_button.move_to(Point {
            x: cancel_button.bounds().x + PADDING,
            y: cancel_button.bounds().y
                + clock.bounds().height
                + PADDING
                + digital_clock.bounds().height
                + 2.0 * SPACING,
        });

        submit_button.move_to(Point {
            x: submit_button.bounds().x + clock.bounds().width - submit_button.bounds().width
                + PADDING,
            y: submit_button.bounds().y
                + clock.bounds().height
                + PADDING
                + digital_clock.bounds().height
                + 2.0 * SPACING,
        });

        let mut node = Node::with_children(
            Size::new(
                clock.bounds().width + (2.0 * PADDING),
                clock.bounds().height
                    + digital_clock.bounds().height
                    + cancel_button.bounds().height
                    + (2.0 * PADDING)
                    + 2.0 * SPACING,
            ),
            vec![clock, digital_clock, cancel_button, submit_button],
        );

        node.center_and_bounce(position, bounds);

        node
    }

    fn on_event(
        &mut self,
        event: Event,
        layout: Layout<'_>,
        cursor: Cursor,
        renderer: &Renderer<Theme>,
        clipboard: &mut dyn Clipboard,
        shell: &mut Shell<Message>,
    ) -> event::Status {
        if event::Status::Captured
            == self.on_event_keyboard(&event, layout, cursor, shell, renderer, clipboard)
        {
            return event::Status::Captured;
        }

        let mut children = layout.children();

        // Clock canvas
        let clock_layout = children
            .next()
            .expect("Native: Layout should have a clock canvas layout");
        let clock_status =
            self.on_event_clock(&event, clock_layout, cursor, shell, renderer, clipboard);

        // ----------- Digital clock ------------------
        let digital_clock_layout = children
            .next()
            .expect("Native: Layout should have a digital clock parent")
            .children()
            .next()
            .expect("Native: Layout should have a digital clock layout");
        let digital_clock_status = self.on_event_digital_clock(
            &event,
            digital_clock_layout,
            cursor,
            shell,
            renderer,
            clipboard,
        );

        // ----------- Buttons ------------------------
        let cancel_button_layout = children
            .next()
            .expect("Native: Layout should have a cancel button layout for a TimePicker");

        let cancel_status = self.cancel_button.on_event(
            &mut self.tree.children[0],
            event.clone(),
            cancel_button_layout,
            cursor,
            renderer,
            clipboard,
            shell,
            &layout.bounds(),
        );

        let submit_button_layout = children
            .next()
            .expect("Native: Layout should have a submit button layout for a TimePicker");

        let mut fake_messages: Vec<Message> = Vec::new();

        let submit_status = self.submit_button.on_event(
            &mut self.tree.children[1],
            event,
            submit_button_layout,
            cursor,
            renderer,
            clipboard,
            &mut Shell::new(&mut fake_messages),
            &layout.bounds(),
        );

        if !fake_messages.is_empty() {
            let (hour, period) = if self.state.use_24h {
                (self.state.time.hour(), Period::H24)
            } else {
                let (period, hour) = self.state.time.hour12();
                (hour, if period { Period::Pm } else { Period::Am })
            };

            let time = if self.state.show_seconds {
                Time::Hms {
                    hour,
                    minute: self.state.time.minute(),
                    second: self.state.time.second(),
                    period,
                }
            } else {
                Time::Hm {
                    hour,
                    minute: self.state.time.minute(),
                    period,
                }
            };

            shell.publish((self.on_submit)(time));
        }

        clock_status
            .merge(digital_clock_status)
            .merge(cancel_status)
            .merge(submit_status)
    }

    fn mouse_interaction(
        &self,
        layout: Layout<'_>,
        cursor: Cursor,
        viewport: &Rectangle,
        renderer: &Renderer<Theme>,
    ) -> mouse::Interaction {
        let mut children = layout.children();
        let mouse_interaction = mouse::Interaction::default();

        // Clock canvas
        let clock_layout = children
            .next()
            .expect("Graphics: Layout should have a clock canvas layout");
        let clock_mouse_interaction = if cursor.is_over(clock_layout.bounds()) {
            mouse::Interaction::Pointer
        } else {
            mouse::Interaction::default()
        };

        // Digital clock
        let digital_clock_layout = children
            .next()
            .expect("Graphics: Layout should have a digital clock layout");
        //let digital_clock_mouse_interaction = mouse::Interaction::default();
        let mut digital_clock_children = digital_clock_layout
            .children()
            .next()
            .expect("Graphics: Layout should have digital clock children")
            .children();

        let f = |layout: Layout<'_>| {
            let mut children = layout.children();

            let up_bounds = children
                .next()
                .expect("Graphics: Layout should have a up arrow bounds")
                .bounds();
            let _center_bounds = children.next();
            let down_bounds = children
                .next()
                .expect("Graphics: Layout should have a down arrow bounds")
                .bounds();

            let mut mouse_interaction = mouse::Interaction::default();

            let up_arrow_hovered = cursor.is_over(up_bounds);
            let down_arrow_hovered = cursor.is_over(down_bounds);

            if up_arrow_hovered || down_arrow_hovered {
                mouse_interaction = mouse_interaction.max(mouse::Interaction::Pointer);
            }

            mouse_interaction
        };

        if !self.state.use_24h {
            // Placeholder
            let _ = digital_clock_children.next();
        }

        let hour_layout = digital_clock_children
            .next()
            .expect("Graphics: Layout should have a hour layout");
        let hour_mouse_interaction = f(hour_layout);

        let _hour_minute_separator = digital_clock_children.next();

        let minute_layout = digital_clock_children
            .next()
            .expect("Graphics: Layout should have a minute layout");
        let minute_mouse_interaction = f(minute_layout);

        let second_mouse_interaction = if self.state.show_seconds {
            let _minute_second_separator = digital_clock_children.next();

            let second_layout = digital_clock_children
                .next()
                .expect("Graphics: Layout should have a second layout");
            f(second_layout)
        } else {
            mouse::Interaction::default()
        };

        // Buttons
        let cancel_button_layout = children
            .next()
            .expect("Graphics: Layout should have a cancel button layout for a TimePicker");

        let cancel_mouse_interaction = self.cancel_button.mouse_interaction(
            &self.tree.children[0],
            cancel_button_layout,
            cursor,
            viewport,
            renderer,
        );

        let submit_button_layout = children
            .next()
            .expect("Graphics: Layout should have a submit button layout for a TimePicker");

        let submit_mouse_interaction = self.submit_button.mouse_interaction(
            &self.tree.children[1],
            submit_button_layout,
            cursor,
            viewport,
            renderer,
        );

        mouse_interaction
            .max(clock_mouse_interaction)
            .max(hour_mouse_interaction)
            .max(minute_mouse_interaction)
            .max(second_mouse_interaction)
            .max(cancel_mouse_interaction)
            .max(submit_mouse_interaction)
    }

    fn draw(
        &self,
        renderer: &mut Renderer<Theme>,
        theme: &Theme,
        style: &renderer::Style,
        layout: Layout<'_>,
        cursor: Cursor,
    ) {
        let bounds = layout.bounds();
        let mut children = layout.children();

        let mut style_sheet: HashMap<StyleState, Appearance> = HashMap::new();
        let _ = style_sheet.insert(StyleState::Active, StyleSheet::active(theme, &self.style));
        let _ = style_sheet.insert(
            StyleState::Selected,
            StyleSheet::selected(theme, &self.style),
        );
        let _ = style_sheet.insert(StyleState::Hovered, StyleSheet::hovered(theme, &self.style));
        let _ = style_sheet.insert(StyleState::Focused, StyleSheet::focused(theme, &self.style));

        let mut style_state = StyleState::Active;
        if self.state.focus == Focus::Overlay {
            style_state = style_state.max(StyleState::Focused);
        }
        if cursor.is_over(bounds) {
            style_state = style_state.max(StyleState::Hovered);
        }

        // Background
        renderer.fill_quad(
            renderer::Quad {
                bounds,
                border_radius: style_sheet[&style_state].border_radius.into(),
                border_width: style_sheet[&style_state].border_width,
                border_color: style_sheet[&style_state].border_color,
            },
            style_sheet[&style_state].background,
        );

        // ----------- Clock canvas --------------------
        let clock_layout = children
            .next()
            .expect("Graphics: Layout should have a clock canvas layout");
        draw_clock(renderer, self, clock_layout, cursor, &style_sheet);

        // ----------- Digital clock ------------------
        let digital_clock_layout = children
            .next()
            .expect("Graphics: Layout should have a digital clock layout");
        draw_digital_clock(renderer, self, digital_clock_layout, cursor, &style_sheet);

        // ----------- Buttons ------------------------
        let cancel_button_layout = children
            .next()
            .expect("Graphics: Layout should have a cancel button layout for a TimePicker");

        self.cancel_button.draw(
            &self.tree.children[0],
            renderer,
            theme,
            style,
            cancel_button_layout,
            cursor,
            &bounds,
        );

        let submit_button_layout = children
            .next()
            .expect("Graphics: Layout should have a submit button layout for a TimePicker");

        self.submit_button.draw(
            &self.tree.children[1],
            renderer,
            theme,
            style,
            submit_button_layout,
            cursor,
            &bounds,
        );

        // Buttons are not focusable right now...
        if self.state.focus == Focus::Cancel {
            renderer.fill_quad(
                renderer::Quad {
                    bounds: cancel_button_layout.bounds(),
                    border_radius: style_sheet[&StyleState::Focused].border_radius.into(),
                    border_width: style_sheet[&StyleState::Focused].border_width,
                    border_color: style_sheet[&StyleState::Focused].border_color,
                },
                Color::TRANSPARENT,
            );
        }

        if self.state.focus == Focus::Submit {
            renderer.fill_quad(
                renderer::Quad {
                    bounds: submit_button_layout.bounds(),
                    border_radius: style_sheet[&StyleState::Focused].border_radius.into(),
                    border_width: style_sheet[&StyleState::Focused].border_width,
                    border_color: style_sheet[&StyleState::Focused].border_color,
                },
                Color::TRANSPARENT,
            );
        }
    }
}

/// Defines the layout of the digital clock of the time picker.
fn digital_clock<Message, Theme>(
    time_picker: &mut TimePickerOverlay<'_, Message, Theme>,
    renderer: &Renderer<Theme>,
    limits: Limits,
) -> Node
where
    Message: 'static + Clone,
    Theme: StyleSheet + button::StyleSheet + text::StyleSheet + container::StyleSheet,
{
    let arrow_size = renderer.default_size().0;
    let font_size = 1.2 * renderer.default_size().0;

    let mut digital_clock_row = Row::<Message, Renderer<Theme>>::new()
        .align_items(Alignment::Center)
        .height(Length::Shrink)
        .width(Length::Shrink)
        .spacing(1);

    if !time_picker.state.use_24h {
        digital_clock_row = digital_clock_row.push(
            Column::new() // Just a placeholder
                .height(Length::Shrink)
                .push(text::Text::new("AM").size(font_size)),
        );
    }

    digital_clock_row = digital_clock_row
        .push(
            // Hour
            Column::new()
                .align_items(Alignment::Center)
                .height(Length::Shrink)
                .push(
                    // Up Hour arrow
                    Row::new()
                        .width(Length::Fixed(arrow_size))
                        .height(Length::Fixed(arrow_size)),
                )
                .push(
                    text::Text::new(format!("{:02}", time_picker.state.time.hour()))
                        .size(font_size),
                )
                .push(
                    // Down Hour arrow
                    Row::new()
                        .width(Length::Fixed(arrow_size))
                        .height(Length::Fixed(arrow_size)),
                ),
        )
        .push(
            Column::new()
                .height(Length::Shrink)
                .push(text::Text::new(":").size(font_size)),
        )
        .push(
            Column::new()
                .align_items(Alignment::Center)
                .height(Length::Shrink)
                .push(
                    // Up Minute arrow
                    Row::new()
                        .width(Length::Fixed(arrow_size))
                        .height(Length::Fixed(arrow_size)),
                )
                .push(
                    text::Text::new(format!("{:02}", time_picker.state.time.hour()))
                        .size(font_size),
                )
                .push(
                    // Down Minute arrow
                    Row::new()
                        .width(Length::Fixed(arrow_size))
                        .height(Length::Fixed(arrow_size)),
                ),
        );

    if time_picker.state.show_seconds {
        digital_clock_row = digital_clock_row
            .push(
                Column::new()
                    .height(Length::Shrink)
                    .push(text::Text::new(":").size(font_size)),
            )
            .push(
                Column::new()
                    .align_items(Alignment::Center)
                    .height(Length::Shrink)
                    .push(
                        // Up Minute arrow
                        Row::new()
                            .width(Length::Fixed(arrow_size))
                            .height(Length::Fixed(arrow_size)),
                    )
                    .push(
                        text::Text::new(format!("{:02}", time_picker.state.time.hour()))
                            .size(font_size),
                    )
                    .push(
                        // Down Minute arrow
                        Row::new()
                            .width(Length::Fixed(arrow_size))
                            .height(Length::Fixed(arrow_size)),
                    ),
            );
    }

    if !time_picker.state.use_24h {
        digital_clock_row = digital_clock_row.push(
            Column::new()
                .height(Length::Shrink)
                .push(text::Text::new("AM").size(font_size)),
        );
    }

    let container = Container::new(digital_clock_row)
        .width(Length::Fill)
        .height(Length::Shrink)
        .center_x()
        .center_y();

    let element: Element<Message, Renderer<Theme>> = Element::new(container);
    let container_tree = if let Some(child_tree) = time_picker.tree.children.get_mut(2) {
        child_tree.diff(element.as_widget());
        child_tree
    } else {
        let child_tree = Tree::new(element.as_widget());
        time_picker.tree.children.insert(2, child_tree);
        &mut time_picker.tree.children[2]
    };

    element
        .as_widget()
        .layout(container_tree, renderer, &limits)
}

/// Draws the analog clock.
#[allow(clippy::too_many_lines)]
fn draw_clock<Message, Theme>(
    renderer: &mut Renderer<Theme>,
    time_picker: &TimePickerOverlay<'_, Message, Theme>,
    layout: Layout<'_>,
    cursor: Cursor,
    style: &HashMap<StyleState, Appearance>,
) where
    Message: 'static + Clone,
    Theme: StyleSheet + button::StyleSheet + text::StyleSheet,
{
    let mut clock_style_state = StyleState::Active;
    if cursor.is_over(layout.bounds()) {
        clock_style_state = clock_style_state.max(StyleState::Hovered);
    }

    let geometry = time_picker
        .state
        .clock_cache
        .draw(renderer, layout.bounds().size(), |frame| {
            let center = frame.center();
            let radius = frame.width().min(frame.height()) * 0.5;
            let period = if time_picker.state.time.hour12().0 {
                clock::Period::PM
            } else {
                clock::Period::AM
            };

            let number_size = radius * NUMBER_SIZE_PERCENTAGE;
            let period_size = radius * PERIOD_SIZE_PERCENTAGE;

            let period_radius = radius * PERIOD_PERCENTAGE;

            let (hour_radius, minute_radius, second_radius) = if time_picker.state.show_seconds {
                (
                    radius * HOUR_RADIUS_PERCENTAGE,
                    radius * MINUTE_RADIUS_PERCENTAGE,
                    radius * SECOND_RADIUS_PERCENTAGE,
                )
            } else {
                (
                    radius * HOUR_RADIUS_PERCENTAGE_NO_SECONDS,
                    radius * MINUTE_RADIUS_PERCENTAGE_NO_SECONDS,
                    f32::MAX,
                )
            };

            let internal_cursor = cursor.position().unwrap_or_default()
                - Vector::new(layout.bounds().x, layout.bounds().y);

            let nearest_radius = if cursor.is_over(layout.bounds()) {
                crate::core::clock::nearest_radius(
                    &if time_picker.state.show_seconds {
                        vec![
                            (period_radius, NearestRadius::Period),
                            (hour_radius, NearestRadius::Hour),
                            (minute_radius, NearestRadius::Minute),
                            (second_radius, NearestRadius::Second),
                        ]
                    } else {
                        vec![
                            (period_radius, NearestRadius::Period),
                            (hour_radius, NearestRadius::Hour),
                            (minute_radius, NearestRadius::Minute),
                        ]
                    },
                    internal_cursor,
                    center,
                )
            } else {
                NearestRadius::None
            };

            let hour_points = crate::core::clock::circle_points(hour_radius, center, 12);
            let minute_points = crate::core::clock::circle_points(minute_radius, center, 60);
            let second_points = crate::core::clock::circle_points(second_radius, center, 60);

            let hand_stroke = Stroke {
                style: Style::Solid(
                    style
                        .get(&clock_style_state)
                        .expect("Style Sheet not found.")
                        .clock_hand_color,
                ),
                width: style
                    .get(&clock_style_state)
                    .expect("Style Sheet not found.")
                    .clock_hand_width,
                line_cap: LineCap::Round,
                ..Stroke::default()
            };

            match nearest_radius {
                NearestRadius::Period => {
                    frame.fill(
                        &Path::circle(center, period_size),
                        style
                            .get(&StyleState::Hovered)
                            .expect("Style Sheet not found.")
                            .clock_number_background,
                    );
                }
                NearestRadius::Hour => {
                    let nearest_point = hour_points
                        [crate::core::clock::nearest_point(&hour_points, internal_cursor)];

                    frame.fill(
                        &Path::circle(nearest_point, 5.0),
                        style
                            .get(&StyleState::Hovered)
                            .expect("Style Sheet not found.")
                            .clock_number_background,
                    );
                }
                NearestRadius::Minute => {
                    let nearest_point = minute_points
                        [crate::core::clock::nearest_point(&minute_points, internal_cursor)];

                    frame.fill(
                        &Path::circle(nearest_point, 5.0),
                        style
                            .get(&StyleState::Hovered)
                            .expect("Style Sheet not found.")
                            .clock_number_background,
                    );
                }
                NearestRadius::Second => {
                    let nearest_point = second_points
                        [crate::core::clock::nearest_point(&second_points, internal_cursor)];

                    frame.fill(
                        &Path::circle(nearest_point, 5.0),
                        style
                            .get(&StyleState::Hovered)
                            .expect("Style Sheet not found.")
                            .clock_number_background,
                    );
                }
                NearestRadius::None => {}
            }

            let period_text = Text {
                content: format!("{period}"),
                position: center,
                color: style
                    .get(&clock_style_state)
                    .expect("Style Sheet not found.")
                    .clock_number_color,
                size: core::Pixels(period_size),
                font: renderer.default_font(),
                horizontal_alignment: Horizontal::Center,
                vertical_alignment: Vertical::Center,
                line_height: text::LineHeight::Relative(1.3),
                shaping: text::Shaping::Basic,
            };
            frame.fill_text(period_text);

            hour_points.iter().enumerate().for_each(|(i, p)| {
                let (pm, selected) = {
                    let (pm, _) = time_picker.state.time.hour12();
                    let hour = time_picker.state.time.hour();
                    (pm, hour % 12 == i as u32)
                };

                let mut style_state = StyleState::Active;
                if selected {
                    frame.stroke(&Path::line(center, *p), hand_stroke.clone());
                    frame.fill(
                        &Path::circle(*p, number_size * 0.8),
                        style
                            .get(&StyleState::Selected)
                            .expect("Style Sheet not found.")
                            .clock_number_background,
                    );
                    style_state = style_state.max(StyleState::Selected);
                }

                let text = Text {
                    content: format!(
                        "{}",
                        if pm && time_picker.state.use_24h {
                            i + 12
                        } else if !time_picker.state.use_24h && i == 0 {
                            12
                        } else {
                            i
                        }
                    ),
                    position: *p,
                    color: style
                        .get(&style_state)
                        .expect("Style Sheet not found.")
                        .clock_number_color,
                    size: core::Pixels(number_size),
                    font: renderer.default_font(),
                    horizontal_alignment: Horizontal::Center,
                    vertical_alignment: Vertical::Center,
                    shaping: text::Shaping::Basic,
                    line_height: text::LineHeight::Relative(1.3),
                };

                frame.fill_text(text);
            });

            minute_points.iter().enumerate().for_each(|(i, p)| {
                let selected = time_picker.state.time.minute() == i as u32;

                let mut style_state = StyleState::Active;
                if selected {
                    frame.stroke(&Path::line(center, *p), hand_stroke.clone());
                    frame.fill(
                        &Path::circle(*p, number_size * 0.6),
                        style
                            .get(&StyleState::Selected)
                            .expect("Style Sheet not found.")
                            .clock_number_background,
                    );
                    style_state = style_state.max(StyleState::Selected);
                }

                if i % 5 == 0 {
                    let text = Text {
                        content: format!("{i:02}"),
                        position: *p,
                        color: style
                            .get(&style_state)
                            .expect("Style Sheet not found.")
                            .clock_number_color,
                        size: core::Pixels(number_size),
                        font: renderer.default_font(),
                        horizontal_alignment: Horizontal::Center,
                        vertical_alignment: Vertical::Center,
                        shaping: text::Shaping::Basic,
                        line_height: text::LineHeight::Relative(1.3),
                    };

                    frame.fill_text(text);
                } else {
                    let circle = Path::circle(*p, number_size * 0.1);
                    frame.fill(
                        &circle,
                        style
                            .get(&StyleState::Active)
                            .expect("Style Sheet not found.")
                            .clock_dots_color,
                    );
                }
            });

            if time_picker.state.show_seconds {
                second_points.iter().enumerate().for_each(|(i, p)| {
                    let selected = time_picker.state.time.second() == i as u32;

                    let mut style_state = StyleState::Active;
                    if selected {
                        frame.stroke(&Path::line(center, *p), hand_stroke.clone());
                        frame.fill(
                            &Path::circle(*p, number_size * 0.6),
                            style
                                .get(&StyleState::Selected)
                                .expect("Style Sheet not found.")
                                .clock_number_background,
                        );
                        style_state = style_state.max(StyleState::Selected);
                    }

                    if i % 10 == 0 {
                        let text = Text {
                            content: format!("{i:02}"),
                            position: *p,
                            color: style
                                .get(&style_state)
                                .expect("Style Sheet not found.")
                                .clock_number_color,
                            size: core::Pixels(number_size),
                            font: renderer.default_font(),
                            horizontal_alignment: Horizontal::Center,
                            vertical_alignment: Vertical::Center,
                            shaping: text::Shaping::Basic,
                            line_height: text::LineHeight::Relative(1.3),
                        };

                        frame.fill_text(text);
                    } else {
                        let circle = Path::circle(*p, number_size * 0.1);
                        frame.fill(
                            &circle,
                            style
                                .get(&StyleState::Active)
                                .expect("Style Sheet not found.")
                                .clock_dots_color,
                        );
                    }
                });
            }
        });

    let translation = Vector::new(layout.bounds().x, layout.bounds().y);
    renderer.with_translation(translation, |renderer| {
        renderer.draw(vec![geometry]);
    });
}

/// Draws the digital clock.
#[allow(clippy::too_many_lines)]
fn draw_digital_clock<Message, Theme>(
    renderer: &mut Renderer<Theme>,
    time_picker: &TimePickerOverlay<'_, Message, Theme>,
    layout: Layout<'_>,
    cursor: Cursor,
    style: &HashMap<StyleState, Appearance>,
) where
    Message: 'static + Clone,
    Theme: StyleSheet + button::StyleSheet + text::StyleSheet,
{
    //println!("layout: {:#?}", layout);
    let mut children = layout
        .children()
        .next()
        .expect("Graphics: Layout should have digital clock children")
        .children();

    let f = |renderer: &mut Renderer<Theme>, layout: Layout<'_>, text: String, target: Focus| {
        let style_state = if time_picker.state.focus == target {
            StyleState::Focused
        } else {
            StyleState::Active
        };

        let mut children = layout.children();

        let up_bounds = children
            .next()
            .expect("Graphics: Layout should have a up arrow bounds")
            .bounds();
        let center_bounds = children
            .next()
            .expect("Graphics: Layout should have a center bounds")
            .bounds();
        let down_bounds = children
            .next()
            .expect("Graphics: Layout should have a down arrow bounds")
            .bounds();

        let up_arrow_hovered = cursor.is_over(up_bounds);
        let down_arrow_hovered = cursor.is_over(down_bounds);

        // Background
        if style_state == StyleState::Focused {
            renderer.fill_quad(
                renderer::Quad {
                    bounds: layout.bounds(),
                    border_color: style
                        .get(&style_state)
                        .expect("Style Sheet not found.")
                        .border_color,
                    border_radius: style
                        .get(&style_state)
                        .expect("Style Sheet not found.")
                        .border_radius
                        .into(),
                    border_width: style
                        .get(&style_state)
                        .expect("Style Sheet not found.")
                        .border_width,
                },
                style
                    .get(&style_state)
                    .expect("Style Sheet not found.")
                    .background,
            );
        }

        let mut buffer = [0; 4];

        // Caret up
<<<<<<< HEAD
        renderer.fill_text(
            core::Text {
                content: char::from(Icon::CaretUpFill).encode_utf8(&mut buffer),
                bounds: Size::new(up_bounds.width, up_bounds.height),
                size: core::Pixels(
                    renderer.default_size().0 + if up_arrow_hovered { 1.0 } else { 0.0 },
                ),
                font: crate::graphics::icons::ICON_FONT,
                horizontal_alignment: Horizontal::Center,
                vertical_alignment: Vertical::Center,
                line_height: text::LineHeight::Relative(1.3),
                shaping: text::Shaping::Basic,
=======
        renderer.fill_text(core::Text {
            content: char::from(BootstrapIcon::CaretUpFill).encode_utf8(&mut buffer),
            bounds: Rectangle {
                x: up_bounds.center_x(),
                y: up_bounds.center_y(),
                ..up_bounds
>>>>>>> 75a85315
            },
            Point::new(up_bounds.center_x(), up_bounds.center_y()),
            style
                .get(&StyleState::Active)
                .expect("Style Sheet not found.")
                .text_color,
<<<<<<< HEAD
            up_bounds,
        );
=======
            font: crate::graphics::icons::BOOTSTRAP_FONT,
            horizontal_alignment: Horizontal::Center,
            vertical_alignment: Vertical::Center,
            line_height: text::LineHeight::Relative(1.3),
            shaping: text::Shaping::Basic,
        });
>>>>>>> 75a85315

        // Text
        renderer.fill_text(
            core::Text {
                content: &text,
                bounds: Size::new(center_bounds.width, center_bounds.height),
                size: renderer.default_size(),
                font: renderer.default_font(),
                horizontal_alignment: Horizontal::Center,
                vertical_alignment: Vertical::Center,
                line_height: text::LineHeight::Relative(1.3),
                shaping: text::Shaping::Basic,
            },
            Point::new(center_bounds.center_x(), center_bounds.center_y()),
            style
                .get(&StyleState::Active)
                .expect("Style Sheet not found.")
                .text_color,
            center_bounds,
        );

        // Down caret
<<<<<<< HEAD
        renderer.fill_text(
            core::Text {
                content: char::from(Icon::CaretDownFill).encode_utf8(&mut buffer),
                bounds: Size::new(down_bounds.width, down_bounds.height),
                size: core::Pixels(
                    renderer.default_size().0 + if down_arrow_hovered { 1.0 } else { 0.0 },
                ),
                font: crate::graphics::icons::ICON_FONT,
                horizontal_alignment: Horizontal::Center,
                vertical_alignment: Vertical::Center,
                line_height: text::LineHeight::Relative(1.3),
                shaping: text::Shaping::Basic,
=======
        renderer.fill_text(core::Text {
            content: char::from(BootstrapIcon::CaretDownFill).encode_utf8(&mut buffer),
            bounds: Rectangle {
                x: down_bounds.center_x(),
                y: down_bounds.center_y(),
                ..down_bounds
>>>>>>> 75a85315
            },
            Point::new(down_bounds.center_x(), down_bounds.center_y()),
            style
                .get(&StyleState::Active)
                .expect("Style Sheet not found.")
                .text_color,
<<<<<<< HEAD
            down_bounds,
        );
=======
            font: crate::graphics::icons::BOOTSTRAP_FONT,
            horizontal_alignment: Horizontal::Center,
            vertical_alignment: Vertical::Center,
            line_height: text::LineHeight::Relative(1.3),
            shaping: text::Shaping::Basic,
        });
>>>>>>> 75a85315
    };

    if !time_picker.state.use_24h {
        // Placeholder
        let _ = children.next();
    }

    // Draw hours
    let hour_layout = children
        .next()
        .expect("Graphics: Layout should have a hour layout");
    f(
        renderer,
        hour_layout,
        format!(
            "{:02}",
            if time_picker.state.use_24h {
                time_picker.state.time.hour()
            } else {
                time_picker.state.time.hour12().1
            }
        ),
        Focus::DigitalHour,
    );

    // Draw separator between hours and minutes
    let hour_minute_separator = children
        .next()
        .expect("Graphics: Layout should have a hour/minute separator layout");

    renderer.fill_text(
        core::Text {
            content: ":",
            bounds: Size::new(
                hour_minute_separator.bounds().width,
                hour_minute_separator.bounds().height,
            ),
            size: renderer.default_size(),
            font: renderer.default_font(),
            horizontal_alignment: Horizontal::Center,
            vertical_alignment: Vertical::Center,
            line_height: text::LineHeight::Relative(1.3),
            shaping: text::Shaping::Basic,
        },
        Point::new(
            hour_minute_separator.bounds().center_x(),
            hour_minute_separator.bounds().center_y(),
        ),
        style[&StyleState::Active].text_color,
        hour_minute_separator.bounds(),
    );

    // Draw minutes
    let minute_layout = children
        .next()
        .expect("Graphics: Layout should have a minute layout");
    f(
        renderer,
        minute_layout,
        format!("{:02}", time_picker.state.time.minute()),
        Focus::DigitalMinute,
    );

    if time_picker.state.show_seconds {
        // Draw separator between minutes and seconds
        let minute_second_separator = children
            .next()
            .expect("Graphics: Layout should have a minute/second separator layout");
        renderer.fill_text(
            core::Text {
                content: ":",
                bounds: Size::new(
                    minute_second_separator.bounds().width,
                    minute_second_separator.bounds().height,
                ),
                size: renderer.default_size(),
                font: renderer.default_font(),
                horizontal_alignment: Horizontal::Center,
                vertical_alignment: Vertical::Center,
                line_height: text::LineHeight::Relative(1.3),
                shaping: text::Shaping::Basic,
            },
            Point::new(
                minute_second_separator.bounds().center_x(),
                minute_second_separator.bounds().center_y(),
            ),
            style[&StyleState::Active].text_color,
            minute_second_separator.bounds(),
        );

        // Draw seconds
        let second_layout = children
            .next()
            .expect("Graphics: Layout should have a second layout");
        f(
            renderer,
            second_layout,
            format!("{:02}", time_picker.state.time.second()),
            Focus::DigitalSecond,
        );
    }

    // Draw period
    if !time_picker.state.use_24h {
        let period = children
            .next()
            .expect("Graphics: Layout should have a period layout");
        renderer.fill_text(
            core::Text {
                content: if time_picker.state.time.hour12().0 {
                    "PM"
                } else {
                    "AM"
                },
                bounds: Size::new(period.bounds().width, period.bounds().height),
                size: renderer.default_size(),
                font: renderer.default_font(),
                horizontal_alignment: Horizontal::Center,
                vertical_alignment: Vertical::Center,
                line_height: text::LineHeight::Relative(1.3),
                shaping: text::Shaping::Basic,
            },
            Point::new(period.bounds().center_x(), period.bounds().center_y()),
            style[&StyleState::Active].text_color,
            period.bounds(),
        );
    }
}

/// The state of the [`TimePickerOverlay`].
#[derive(Debug)]
pub struct State {
    /// The selected time of the [`TimePickerOverlay`].
    pub(crate) time: NaiveTime,
    /// Toggle if the cache needs to be cleared.
    pub(crate) clock_cache_needs_clearance: bool,
    /// The cache of the clock of the [`TimePickerOverlay`].
    pub(crate) clock_cache: canvas::Cache,
    /// Toggle the use of the 24h clock of the [`TimePickerOverlay`].
    pub(crate) use_24h: bool,
    /// Toggle the use of the seconds of the [`TimePickerOverlay`].
    pub(crate) show_seconds: bool,
    /// The dragged clock element of the [`TimePickerOverlay`].
    pub(crate) clock_dragged: ClockDragged,
    /// The focus of the [`TimePickerOverlay`].
    pub(crate) focus: Focus,
    /// The previously pressed keyboard modifiers.
    pub(crate) keyboard_modifiers: keyboard::Modifiers,
}

impl State {
    /// Creates a new State with the given time.
    #[must_use]
    pub fn new(time: Time) -> Self {
        Self {
            time: time.into(),
            ..Self::default()
        }
    }
}

impl Default for State {
    fn default() -> Self {
        Self {
            time: Local::now().naive_local().time(),
            clock_cache_needs_clearance: false,
            clock_cache: canvas::Cache::new(),
            use_24h: false,
            show_seconds: false,
            clock_dragged: ClockDragged::None,
            focus: Focus::default(),
            keyboard_modifiers: keyboard::Modifiers::default(),
        }
    }
}

/// Just a workaround to pass the button states from the tree to the overlay
#[allow(missing_debug_implementations)]
pub struct TimePickerOverlayButtons<'a, Message, Theme>
where
    Message: Clone,
    Theme: StyleSheet + button::StyleSheet,
{
    /// The cancel button of the [`TimePickerOverlay`].
    cancel_button: Element<'a, Message, Renderer<Theme>>,
    /// The submit button of the [`TimePickerOverlay`].
    submit_button: Element<'a, Message, Renderer<Theme>>,
}

impl<'a, Message, Theme> Default for TimePickerOverlayButtons<'a, Message, Theme>
where
    Message: 'a + Clone,
    Theme: 'a + StyleSheet + button::StyleSheet + text::StyleSheet,
{
    fn default() -> Self {
        Self {
            cancel_button: Button::new(
                text::Text::new(icon_to_string(BootstrapIcon::X))
                    .font(BOOTSTRAP_FONT)
                    .horizontal_alignment(Horizontal::Center)
                    .width(Length::Fill),
            )
            .into(),
            submit_button: Button::new(
                text::Text::new(icon_to_string(BootstrapIcon::Check))
                    .font(BOOTSTRAP_FONT)
                    .horizontal_alignment(Horizontal::Center)
                    .width(Length::Fill),
            )
            .into(),
        }
    }
}

#[allow(clippy::unimplemented)]
impl<'a, Message, Theme> Widget<Message, Renderer<Theme>>
    for TimePickerOverlayButtons<'a, Message, Theme>
where
    Message: Clone,
    Theme: StyleSheet + button::StyleSheet,
{
    fn children(&self) -> Vec<Tree> {
        vec![
            Tree::new(&self.cancel_button),
            Tree::new(&self.submit_button),
        ]
    }

    fn diff(&self, tree: &mut Tree) {
        tree.diff_children(&[&self.cancel_button, &self.submit_button]);
    }

    fn width(&self) -> Length {
        unimplemented!("This should never be reached!")
    }

    fn height(&self) -> Length {
        unimplemented!("This should never be reached!")
    }

    fn layout(&self, _tree: &mut Tree, _renderer: &Renderer<Theme>, _limits: &Limits) -> Node {
        unimplemented!("This should never be reached!")
    }

    fn draw(
        &self,
        _state: &Tree,
        _renderer: &mut Renderer<Theme>,
        _theme: &Theme,
        _style: &renderer::Style,
        _layout: Layout<'_>,
        _cursor: Cursor,
        _viewport: &Rectangle,
    ) {
        unimplemented!("This should never be reached!")
    }
}

impl<'a, Message, Theme> From<TimePickerOverlayButtons<'a, Message, Theme>>
    for Element<'a, Message, Renderer<Theme>>
where
    Message: 'a + Clone,
    Theme: 'a + StyleSheet + button::StyleSheet,
{
    fn from(overlay: TimePickerOverlayButtons<'a, Message, Theme>) -> Self {
        Self::new(overlay)
    }
}

/// The state of the currently dragged watch hand.
#[derive(Copy, Clone, Debug)]
pub enum ClockDragged {
    /// Nothing is dragged.
    None,

    /// The hour hand is dragged.
    Hour,

    /// The minute hand is dragged.
    Minute,

    /// The second hand is dragged.
    Second,
}

/// An enumeration of all focusable elements of the [`TimePickerOverlay`].
#[derive(Copy, Clone, Debug, PartialEq, Eq)]
pub enum Focus {
    /// Nothing is in focus.
    None,

    /// The overlay itself is in focus.
    Overlay,

    /// The digital hour is in focus.
    DigitalHour,

    /// The digital minute is in focus.
    DigitalMinute,

    /// The digital second is in focus.
    DigitalSecond,

    /// The cancel button is in focus.
    Cancel,

    /// The submit button is in focus.
    Submit,
}

impl Focus {
    /// Gets the next focusable element.
    #[must_use]
    pub const fn next(self, show_seconds: bool) -> Self {
        match self {
            Self::Overlay => Self::DigitalHour,
            Self::DigitalHour => Self::DigitalMinute,
            Self::DigitalMinute => {
                if show_seconds {
                    Self::DigitalSecond
                } else {
                    Self::Cancel
                }
            }
            Self::DigitalSecond => Self::Cancel,
            Self::Cancel => Self::Submit,
            Self::Submit | Self::None => Self::Overlay,
        }
    }

    /// Gets the previous focusable element.
    #[must_use]
    pub const fn previous(self, show_seconds: bool) -> Self {
        match self {
            Self::None => Self::None,
            Self::Overlay => Self::Submit,
            Self::DigitalHour => Self::Overlay,
            Self::DigitalMinute => Self::DigitalHour,
            Self::DigitalSecond => Self::DigitalMinute,
            Self::Cancel => {
                if show_seconds {
                    Self::DigitalSecond
                } else {
                    Self::DigitalMinute
                }
            }
            Self::Submit => Self::Cancel,
        }
    }
}

impl Default for Focus {
    fn default() -> Self {
        Self::None
    }
}<|MERGE_RESOLUTION|>--- conflicted
+++ resolved
@@ -1444,44 +1444,26 @@
         let mut buffer = [0; 4];
 
         // Caret up
-<<<<<<< HEAD
         renderer.fill_text(
             core::Text {
-                content: char::from(Icon::CaretUpFill).encode_utf8(&mut buffer),
+                content: char::from(BootstrapIcon::CaretUpFill).encode_utf8(&mut buffer),
                 bounds: Size::new(up_bounds.width, up_bounds.height),
                 size: core::Pixels(
                     renderer.default_size().0 + if up_arrow_hovered { 1.0 } else { 0.0 },
                 ),
-                font: crate::graphics::icons::ICON_FONT,
+                font: crate::graphics::icons::BOOTSTRAP_FONT,
                 horizontal_alignment: Horizontal::Center,
                 vertical_alignment: Vertical::Center,
                 line_height: text::LineHeight::Relative(1.3),
                 shaping: text::Shaping::Basic,
-=======
-        renderer.fill_text(core::Text {
-            content: char::from(BootstrapIcon::CaretUpFill).encode_utf8(&mut buffer),
-            bounds: Rectangle {
-                x: up_bounds.center_x(),
-                y: up_bounds.center_y(),
-                ..up_bounds
->>>>>>> 75a85315
             },
             Point::new(up_bounds.center_x(), up_bounds.center_y()),
             style
                 .get(&StyleState::Active)
                 .expect("Style Sheet not found.")
                 .text_color,
-<<<<<<< HEAD
             up_bounds,
         );
-=======
-            font: crate::graphics::icons::BOOTSTRAP_FONT,
-            horizontal_alignment: Horizontal::Center,
-            vertical_alignment: Vertical::Center,
-            line_height: text::LineHeight::Relative(1.3),
-            shaping: text::Shaping::Basic,
-        });
->>>>>>> 75a85315
 
         // Text
         renderer.fill_text(
@@ -1504,44 +1486,20 @@
         );
 
         // Down caret
-<<<<<<< HEAD
         renderer.fill_text(
             core::Text {
-                content: char::from(Icon::CaretDownFill).encode_utf8(&mut buffer),
+                content: char::from(BootstrapIcon::CaretDownFill).encode_utf8(&mut buffer),
                 bounds: Size::new(down_bounds.width, down_bounds.height),
                 size: core::Pixels(
                     renderer.default_size().0 + if down_arrow_hovered { 1.0 } else { 0.0 },
                 ),
-                font: crate::graphics::icons::ICON_FONT,
+                font: crate::graphics::icons::BOOTSTRAP_FONT,
                 horizontal_alignment: Horizontal::Center,
                 vertical_alignment: Vertical::Center,
                 line_height: text::LineHeight::Relative(1.3),
                 shaping: text::Shaping::Basic,
-=======
-        renderer.fill_text(core::Text {
-            content: char::from(BootstrapIcon::CaretDownFill).encode_utf8(&mut buffer),
-            bounds: Rectangle {
-                x: down_bounds.center_x(),
-                y: down_bounds.center_y(),
-                ..down_bounds
->>>>>>> 75a85315
-            },
-            Point::new(down_bounds.center_x(), down_bounds.center_y()),
-            style
-                .get(&StyleState::Active)
-                .expect("Style Sheet not found.")
-                .text_color,
-<<<<<<< HEAD
             down_bounds,
         );
-=======
-            font: crate::graphics::icons::BOOTSTRAP_FONT,
-            horizontal_alignment: Horizontal::Center,
-            vertical_alignment: Vertical::Center,
-            line_height: text::LineHeight::Relative(1.3),
-            shaping: text::Shaping::Basic,
-        });
->>>>>>> 75a85315
     };
 
     if !time_picker.state.use_24h {
