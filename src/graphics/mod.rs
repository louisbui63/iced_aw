--- conflicted
+++ resolved
@@ -54,14 +54,12 @@
 #[cfg(feature = "time_picker")]
 pub use time_picker::TimePicker;
 
-<<<<<<< HEAD
 #[cfg(feature = "wrap")]
 pub mod wrap;
 #[cfg(feature = "wrap")]
 pub use wrap::Wrap;
-=======
+
 #[cfg(feature = "number_input")]
 pub mod number_input;
 #[cfg(feature = "number_input")]
 pub use number_input::NumberInput;
->>>>>>> 7a6918a5
